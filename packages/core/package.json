--- conflicted
+++ resolved
@@ -4,7 +4,6 @@
   "main": "dist/index.cjs",
   "module": "dist/index.js",
   "types": "dist/index.d.ts",
-<<<<<<< HEAD
   "exports": {
     ".": {
       "import": {
@@ -17,8 +16,6 @@
       }
     }
   },
-=======
->>>>>>> ce7e1910
   "type": "module",
   "scripts": {
     "build": "tsup src/index.ts --format cjs,esm --dts",
